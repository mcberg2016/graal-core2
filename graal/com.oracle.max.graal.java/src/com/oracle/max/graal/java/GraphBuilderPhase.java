--- conflicted
+++ resolved
@@ -545,11 +545,6 @@
 
     private void ifNode(ValueNode x, Condition cond, ValueNode y) {
         assert !x.isDeleted() && !y.isDeleted();
-<<<<<<< HEAD
-        double takenProbability = profilingInfo.getBranchTakenProbability(bci());
-        if (takenProbability < 0) {
-            assert takenProbability == -1 : "invalid probability";
-=======
         assert currentBlock.normalSuccessors == 2 : currentBlock.normalSuccessors;
         Block trueBlock = currentBlock.successors.get(0);
         Block falseBlock = currentBlock.successors.get(1);
@@ -561,27 +556,14 @@
         double probability = profilingInfo.getBranchTakenProbability(bci());
         if (probability < 0) {
             assert probability == -1 : "invalid probability";
->>>>>>> 70bd2491
             Debug.log("missing probability in %s at bci %d", method, bci());
             takenProbability = 0.5;
         }
 
         CompareNode condition = currentGraph.unique(new CompareNode(x, cond, y));
-<<<<<<< HEAD
-        FixedNode trueSuccessor = createTarget(currentBlock.successors.get(0), frameState);
-        FixedNode falseSuccessor = createTarget(currentBlock.successors.get(1), frameState);
-        if (trueSuccessor == falseSuccessor) {
-            appendGoto(trueSuccessor);
-        } else {
-            append(currentGraph.add(new IfNode(condition, trueSuccessor, falseSuccessor, takenProbability)));
-        }
-
-        assert currentBlock.normalSuccessors == 2 : currentBlock.normalSuccessors;
-=======
         BeginNode trueSuccessor = createBlockTarget(probability, trueBlock, frameState);
         BeginNode falseSuccessor = createBlockTarget(1 - probability, falseBlock, frameState);
         append(currentGraph.add(new IfNode(condition, trueSuccessor, falseSuccessor, probability)));
->>>>>>> 70bd2491
     }
 
     private void genIfZero(Condition cond) {
