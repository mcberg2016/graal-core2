/*
 * Copyright (c) 2009, 2016, Oracle and/or its affiliates. All rights reserved.
 * DO NOT ALTER OR REMOVE COPYRIGHT NOTICES OR THIS FILE HEADER.
 *
 * This code is free software; you can redistribute it and/or modify it
 * under the terms of the GNU General Public License version 2 only, as
 * published by the Free Software Foundation.
 *
 * This code is distributed in the hope that it will be useful, but WITHOUT
 * ANY WARRANTY; without even the implied warranty of MERCHANTABILITY or
 * FITNESS FOR A PARTICULAR PURPOSE.  See the GNU General Public License
 * version 2 for more details (a copy is included in the LICENSE file that
 * accompanied this code).
 *
 * You should have received a copy of the GNU General Public License version
 * 2 along with this work; if not, write to the Free Software Foundation,
 * Inc., 51 Franklin St, Fifth Floor, Boston, MA 02110-1301 USA.
 *
 * Please contact Oracle, 500 Oracle Parkway, Redwood Shores, CA 94065 USA
 * or visit www.oracle.com if you need additional information or have any
 * questions.
 */
package com.oracle.graal.compiler;

import static com.oracle.graal.compiler.GraalCompilerOptions.EmitLIRRepeatCount;
import static com.oracle.graal.compiler.common.GraalOptions.UseGraalInstrumentation;
import static com.oracle.graal.phases.common.DeadCodeEliminationPhase.Optionality.Optional;

import java.util.List;

import com.oracle.graal.code.CompilationResult;
import com.oracle.graal.compiler.LIRGenerationPhase.LIRGenerationContext;
import com.oracle.graal.compiler.common.GraalOptions;
import com.oracle.graal.compiler.common.alloc.ComputeBlockOrder;
import com.oracle.graal.compiler.common.alloc.RegisterAllocationConfig;
import com.oracle.graal.compiler.common.cfg.AbstractBlockBase;
import com.oracle.graal.compiler.common.util.CompilationAlarm;
import com.oracle.graal.compiler.target.Backend;
import com.oracle.graal.debug.Debug;
import com.oracle.graal.debug.Debug.Scope;
import com.oracle.graal.debug.DebugCloseable;
import com.oracle.graal.debug.DebugCounter;
import com.oracle.graal.debug.DebugTimer;
import com.oracle.graal.debug.GraalError;
import com.oracle.graal.debug.internal.method.MethodMetricsRootScopeInfo;
import com.oracle.graal.lir.LIR;
import com.oracle.graal.lir.alloc.OutOfRegistersException;
import com.oracle.graal.lir.asm.CompilationResultBuilder;
import com.oracle.graal.lir.asm.CompilationResultBuilderFactory;
import com.oracle.graal.lir.framemap.FrameMap;
import com.oracle.graal.lir.framemap.FrameMapBuilder;
import com.oracle.graal.lir.gen.LIRGenerationResult;
import com.oracle.graal.lir.gen.LIRGeneratorTool;
import com.oracle.graal.lir.phases.AllocationPhase.AllocationContext;
import com.oracle.graal.lir.phases.LIRSuites;
import com.oracle.graal.lir.phases.PostAllocationOptimizationPhase.PostAllocationOptimizationContext;
import com.oracle.graal.lir.phases.PreAllocationOptimizationPhase.PreAllocationOptimizationContext;
import com.oracle.graal.nodes.StructuredGraph;
import com.oracle.graal.nodes.StructuredGraph.ScheduleResult;
import com.oracle.graal.nodes.cfg.Block;
import com.oracle.graal.nodes.spi.NodeLIRBuilderTool;
import com.oracle.graal.options.OptionValues;
import com.oracle.graal.phases.OptimisticOptimizations;
import com.oracle.graal.phases.PhaseSuite;
import com.oracle.graal.phases.common.DeadCodeEliminationPhase;
import com.oracle.graal.phases.common.instrumentation.ExtractInstrumentationPhase;
import com.oracle.graal.phases.schedule.SchedulePhase;
import com.oracle.graal.phases.tiers.HighTierContext;
import com.oracle.graal.phases.tiers.LowTierContext;
import com.oracle.graal.phases.tiers.MidTierContext;
import com.oracle.graal.phases.tiers.Suites;
import com.oracle.graal.phases.tiers.TargetProvider;
import com.oracle.graal.phases.util.Providers;

import jdk.vm.ci.code.RegisterConfig;
import jdk.vm.ci.code.TargetDescription;
import jdk.vm.ci.code.site.ConstantReference;
import jdk.vm.ci.code.site.DataPatch;
import jdk.vm.ci.meta.Assumptions;
import jdk.vm.ci.meta.JavaConstant;
import jdk.vm.ci.meta.JavaKind;
import jdk.vm.ci.meta.ProfilingInfo;
import jdk.vm.ci.meta.ResolvedJavaMethod;
import jdk.vm.ci.meta.VMConstant;

/**
 * Static methods for orchestrating the compilation of a {@linkplain StructuredGraph graph}.
 */
public class GraalCompiler {

    private static final DebugTimer CompilerTimer = Debug.timer("GraalCompiler");
    private static final DebugTimer FrontEnd = Debug.timer("FrontEnd");
    private static final DebugTimer BackEnd = Debug.timer("BackEnd");
    private static final DebugTimer EmitLIR = Debug.timer("EmitLIR");
    private static final DebugTimer EmitCode = Debug.timer("EmitCode");
    private static final LIRGenerationPhase LIR_GENERATION_PHASE = new LIRGenerationPhase();

    /**
     * Encapsulates all the inputs to a {@linkplain GraalCompiler#compile(Request) compilation}.
     */
    public static class Request<T extends CompilationResult> {
        public final StructuredGraph graph;
        public final ResolvedJavaMethod installedCodeOwner;
        public final Providers providers;
        public final Backend backend;
        public final PhaseSuite<HighTierContext> graphBuilderSuite;
        public final OptimisticOptimizations optimisticOpts;
        public final ProfilingInfo profilingInfo;
        public final Suites suites;
        public final LIRSuites lirSuites;
        public final T compilationResult;
        public final CompilationResultBuilderFactory factory;

        /**
         * @param graph the graph to be compiled
         * @param installedCodeOwner the method the compiled code will be associated with once
         *            installed. This argument can be null.
         * @param providers
         * @param backend
         * @param graphBuilderSuite
         * @param optimisticOpts
         * @param profilingInfo
         * @param suites
         * @param lirSuites
         * @param compilationResult
         * @param factory
         */
        public Request(StructuredGraph graph, ResolvedJavaMethod installedCodeOwner, Providers providers, Backend backend, PhaseSuite<HighTierContext> graphBuilderSuite,
                        OptimisticOptimizations optimisticOpts, ProfilingInfo profilingInfo, Suites suites, LIRSuites lirSuites, T compilationResult, CompilationResultBuilderFactory factory) {
            this.graph = graph;
            this.installedCodeOwner = installedCodeOwner;
            this.providers = providers;
            this.backend = backend;
            this.graphBuilderSuite = graphBuilderSuite;
            this.optimisticOpts = optimisticOpts;
            this.profilingInfo = profilingInfo;
            this.suites = suites;
            this.lirSuites = lirSuites;
            this.compilationResult = compilationResult;
            this.factory = factory;
        }

        /**
         * Executes this compilation request.
         *
         * @return the result of the compilation
         */
        public T execute() {
            return GraalCompiler.compile(this);
        }
    }

    /**
     * Requests compilation of a given graph.
     *
     * @param graph the graph to be compiled
     * @param installedCodeOwner the method the compiled code will be associated with once
     *            installed. This argument can be null.
     * @return the result of the compilation
     */
    public static <T extends CompilationResult> T compileGraph(StructuredGraph graph, ResolvedJavaMethod installedCodeOwner, Providers providers, Backend backend,
                    PhaseSuite<HighTierContext> graphBuilderSuite, OptimisticOptimizations optimisticOpts, ProfilingInfo profilingInfo, Suites suites, LIRSuites lirSuites, T compilationResult,
                    CompilationResultBuilderFactory factory) {
        return compile(new Request<>(graph, installedCodeOwner, providers, backend, graphBuilderSuite, optimisticOpts, profilingInfo, suites, lirSuites, compilationResult, factory));
    }

    /**
     * Services a given compilation request.
     *
     * @return the result of the compilation
     */
    @SuppressWarnings("try")
    public static <T extends CompilationResult> T compile(Request<T> r) {
        try (Scope s = MethodMetricsRootScopeInfo.createRootScopeIfAbsent(r.installedCodeOwner);
                        CompilationAlarm alarm = CompilationAlarm.trackCompilationPeriod(r.graph.getOptions())) {
            assert !r.graph.isFrozen();
            try (Scope s0 = Debug.scope("GraalCompiler", r.graph, r.providers.getCodeCache()); DebugCloseable a = CompilerTimer.start()) {
                emitFrontEnd(r.providers, r.backend, r.graph, r.graphBuilderSuite, r.optimisticOpts, r.profilingInfo, r.suites);
                emitBackEnd(r.graph, null, r.installedCodeOwner, r.backend, r.compilationResult, r.factory, null, r.lirSuites);
            } catch (Throwable e) {
                throw Debug.handle(e);
            }
            return r.compilationResult;
        }
    }

    /**
     * Builds the graph, optimizes it.
     */
    @SuppressWarnings("try")
    public static void emitFrontEnd(Providers providers, TargetProvider target, StructuredGraph graph, PhaseSuite<HighTierContext> graphBuilderSuite, OptimisticOptimizations optimisticOpts,
                    ProfilingInfo profilingInfo, Suites suites) {
        try (Scope s = Debug.scope("FrontEnd"); DebugCloseable a = FrontEnd.start()) {
            HighTierContext highTierContext = new HighTierContext(providers, graphBuilderSuite, optimisticOpts);
            if (graph.start().next() == null) {
                graphBuilderSuite.apply(graph, highTierContext);
                new DeadCodeEliminationPhase(Optional).apply(graph);
            } else {
                Debug.dump(Debug.INFO_LOG_LEVEL, graph, "initial state");
            }
            if (UseGraalInstrumentation.getValue(graph.getOptions())) {
                new ExtractInstrumentationPhase().apply(graph, highTierContext);
            }

            suites.getHighTier().apply(graph, highTierContext);
            graph.maybeCompress();

            MidTierContext midTierContext = new MidTierContext(providers, target, optimisticOpts, profilingInfo);
            suites.getMidTier().apply(graph, midTierContext);
            graph.maybeCompress();

            LowTierContext lowTierContext = new LowTierContext(providers, target);
            suites.getLowTier().apply(graph, lowTierContext);

            Debug.dump(Debug.BASIC_LOG_LEVEL, graph.getLastSchedule(), "Final HIR schedule");
        } catch (Throwable e) {
            throw Debug.handle(e);
        }
    }

    @SuppressWarnings("try")
    public static <T extends CompilationResult> void emitBackEnd(StructuredGraph graph, Object stub, ResolvedJavaMethod installedCodeOwner, Backend backend, T compilationResult,
                    CompilationResultBuilderFactory factory, RegisterConfig registerConfig, LIRSuites lirSuites) {
        try (Scope s = Debug.scope("BackEnd", graph.getLastSchedule()); DebugCloseable a = BackEnd.start()) {
            // Repeatedly run the LIR code generation pass to improve statistical profiling results.
            for (int i = 0; i < EmitLIRRepeatCount.getValue(graph.getOptions()); i++) {
                SchedulePhase dummySchedule = new SchedulePhase(graph.getOptions());
                dummySchedule.apply(graph);
                emitLIR(backend, graph, stub, registerConfig, lirSuites);
            }

            LIRGenerationResult lirGen = null;
            lirGen = emitLIR(backend, graph, stub, registerConfig, lirSuites);
            try (Scope s2 = Debug.scope("CodeGen", lirGen, lirGen.getLIR())) {
                int bytecodeSize = graph.method() == null ? 0 : graph.getBytecodeSize();
                compilationResult.setHasUnsafeAccess(graph.hasUnsafeAccess());
                emitCode(backend, graph.getAssumptions(), graph.method(), graph.getMethods(), bytecodeSize, lirGen, compilationResult, installedCodeOwner, factory);
            } catch (Throwable e) {
                throw Debug.handle(e);
            }
        } catch (Throwable e) {
            throw Debug.handle(e);
        }
    }

    @SuppressWarnings("try")
<<<<<<< HEAD
    public static <T extends CompilationResult> LIRGenerationResult emitLIR(Backend backend, StructuredGraph graph, Object stub, RegisterConfig registerConfig, LIRSuites lirSuites,
                    T compilationResult) {
        String registerPressure = GraalOptions.RegisterPressure.getValue(graph.getOptions());
        String[] allocationRestrictedTo = registerPressure == null ? null : registerPressure.split(",");
        try {
            return emitLIR0(backend, graph, stub, registerConfig, lirSuites, compilationResult, allocationRestrictedTo);
        } catch (OutOfRegistersException e) {
            if (allocationRestrictedTo != null) {
                allocationRestrictedTo = null;
                return emitLIR0(backend, graph, stub, registerConfig, lirSuites, compilationResult, allocationRestrictedTo);
=======
    public static LIRGenerationResult emitLIR(Backend backend, StructuredGraph graph, Object stub, RegisterConfig registerConfig, LIRSuites lirSuites) {
        OverrideScope overrideScope = null;
        LIRSuites lirSuites0 = lirSuites;
        while (true) {
            try (OverrideScope scope = overrideScope) {
                return emitLIR0(backend, graph, stub, registerConfig, lirSuites0);
            } catch (BailoutAndRestartBackendException e) {
                if (BailoutAndRestartBackendException.Options.LIRUnlockBackendRestart.getValue() && e.shouldRestart()) {
                    overrideScope = e.getOverrideScope();
                    lirSuites0 = e.updateLIRSuites(lirSuites);
                    if (lirSuites0 != null) {
                        continue;
                    }
                }
                /* If the restart fails we convert the exception into a "hard" failure */
                throw new GraalError(e);
>>>>>>> beb0da8e
            }
            /* If the re-execution fails we convert the exception into a "hard" failure */
            throw new GraalError(e);
        }
    }

    @SuppressWarnings("try")
<<<<<<< HEAD
    private static <T extends CompilationResult> LIRGenerationResult emitLIR0(Backend backend, StructuredGraph graph, Object stub, RegisterConfig registerConfig, LIRSuites lirSuites,
                    T compilationResult, String[] allocationRestrictedTo) {
=======
    private static LIRGenerationResult emitLIR0(Backend backend, StructuredGraph graph, Object stub, RegisterConfig registerConfig, LIRSuites lirSuites) {
>>>>>>> beb0da8e
        try (Scope ds = Debug.scope("EmitLIR"); DebugCloseable a = EmitLIR.start()) {
            ScheduleResult schedule = graph.getLastSchedule();
            Block[] blocks = schedule.getCFG().getBlocks();
            Block startBlock = schedule.getCFG().getStartBlock();
            assert startBlock != null;
            assert startBlock.getPredecessorCount() == 0;

            LIR lir = null;
            AbstractBlockBase<?>[] codeEmittingOrder = null;
            AbstractBlockBase<?>[] linearScanOrder = null;
            try (Scope s = Debug.scope("ComputeLinearScanOrder", lir)) {
                codeEmittingOrder = ComputeBlockOrder.computeCodeEmittingOrder(blocks.length, startBlock);
                linearScanOrder = ComputeBlockOrder.computeLinearScanOrder(blocks.length, startBlock);

                lir = new LIR(schedule.getCFG(), linearScanOrder, codeEmittingOrder, graph.getOptions());
                Debug.dump(Debug.INFO_LOG_LEVEL, lir, "After linear scan order");
            } catch (Throwable e) {
                throw Debug.handle(e);
            }
            FrameMapBuilder frameMapBuilder = backend.newFrameMapBuilder(registerConfig);
            LIRGenerationResult lirGenRes = backend.newLIRGenerationResult(graph.compilationId(), lir, frameMapBuilder, graph, stub);
            LIRGeneratorTool lirGen = backend.newLIRGenerator(lirGenRes);
            NodeLIRBuilderTool nodeLirGen = backend.newNodeLIRBuilder(graph, lirGen);

            // LIR generation
            LIRGenerationContext context = new LIRGenerationContext(lirGen, nodeLirGen, graph, schedule);
            LIR_GENERATION_PHASE.apply(backend.getTarget(), lirGenRes, context);

            try (Scope s = Debug.scope("LIRStages", nodeLirGen, lir)) {
                Debug.dump(Debug.BASIC_LOG_LEVEL, lir, "After LIR generation");
                LIRGenerationResult result = emitLowLevel(backend.getTarget(), lirGenRes, lirGen, lirSuites, backend.newRegisterAllocationConfig(registerConfig, allocationRestrictedTo),
                                graph.getOptions());
                Debug.dump(Debug.BASIC_LOG_LEVEL, lir, "Before code generation");
                return result;
            } catch (Throwable e) {
                throw Debug.handle(e);
            }
        } catch (Throwable e) {
            throw Debug.handle(e);
        }
    }

    protected static <T extends CompilationResult> String getCompilationUnitName(StructuredGraph graph, T compilationResult) {
        if (compilationResult != null && compilationResult.getName() != null) {
            return compilationResult.getName();
        }
        ResolvedJavaMethod method = graph.method();
        if (method == null) {
            return "<unknown>";
        }
        return method.format("%H.%n(%p)");
    }

    public static LIRGenerationResult emitLowLevel(TargetDescription target, LIRGenerationResult lirGenRes, LIRGeneratorTool lirGen, LIRSuites lirSuites,
                    RegisterAllocationConfig registerAllocationConfig, OptionValues options) {
        PreAllocationOptimizationContext preAllocOptContext = new PreAllocationOptimizationContext(lirGen);
        lirSuites.getPreAllocationOptimizationStage().apply(target, lirGenRes, preAllocOptContext);

        AllocationContext allocContext = new AllocationContext(lirGen.getSpillMoveFactory(), registerAllocationConfig, options);
        lirSuites.getAllocationStage().apply(target, lirGenRes, allocContext);

        PostAllocationOptimizationContext postAllocOptContext = new PostAllocationOptimizationContext(lirGen);
        lirSuites.getPostAllocationOptimizationStage().apply(target, lirGenRes, postAllocOptContext);

        return lirGenRes;
    }

    @SuppressWarnings("try")
    public static void emitCode(Backend backend, Assumptions assumptions, ResolvedJavaMethod rootMethod, List<ResolvedJavaMethod> inlinedMethods, int bytecodeSize, LIRGenerationResult lirGenRes,
                    CompilationResult compilationResult, ResolvedJavaMethod installedCodeOwner, CompilationResultBuilderFactory factory) {
        try (DebugCloseable a = EmitCode.start()) {
            FrameMap frameMap = lirGenRes.getFrameMap();
            CompilationResultBuilder crb = backend.newCompilationResultBuilder(lirGenRes, frameMap, compilationResult, factory);
            backend.emitCode(crb, lirGenRes.getLIR(), installedCodeOwner);
            if (assumptions != null && !assumptions.isEmpty()) {
                compilationResult.setAssumptions(assumptions.toArray());
            }
            if (rootMethod != null) {
                compilationResult.setMethods(rootMethod, inlinedMethods);
                compilationResult.setBytecodeSize(bytecodeSize);
            }
            crb.finish();
            if (Debug.isCountEnabled()) {
                List<DataPatch> ldp = compilationResult.getDataPatches();
                JavaKind[] kindValues = JavaKind.values();
                DebugCounter[] dms = new DebugCounter[kindValues.length];
                for (int i = 0; i < dms.length; i++) {
                    dms[i] = Debug.counter("DataPatches-%s", kindValues[i]);
                }

                for (DataPatch dp : ldp) {
                    JavaKind kind = JavaKind.Illegal;
                    if (dp.reference instanceof ConstantReference) {
                        VMConstant constant = ((ConstantReference) dp.reference).getConstant();
                        if (constant instanceof JavaConstant) {
                            kind = ((JavaConstant) constant).getJavaKind();
                        }
                    }
                    dms[kind.ordinal()].add(1);
                }

                Debug.counter("CompilationResults").increment();
                Debug.counter("CodeBytesEmitted").add(compilationResult.getTargetCodeSize());
                Debug.counter("InfopointsEmitted").add(compilationResult.getInfopoints().size());
                Debug.counter("DataPatches").add(ldp.size());
                Debug.counter("ExceptionHandlersEmitted").add(compilationResult.getExceptionHandlers().size());
            }

            Debug.dump(Debug.BASIC_LOG_LEVEL, compilationResult, "After code generation");
        }
    }
}<|MERGE_RESOLUTION|>--- conflicted
+++ resolved
@@ -244,35 +244,15 @@
     }
 
     @SuppressWarnings("try")
-<<<<<<< HEAD
-    public static <T extends CompilationResult> LIRGenerationResult emitLIR(Backend backend, StructuredGraph graph, Object stub, RegisterConfig registerConfig, LIRSuites lirSuites,
-                    T compilationResult) {
+    public static LIRGenerationResult emitLIR(Backend backend, StructuredGraph graph, Object stub, RegisterConfig registerConfig, LIRSuites lirSuites) {
         String registerPressure = GraalOptions.RegisterPressure.getValue(graph.getOptions());
         String[] allocationRestrictedTo = registerPressure == null ? null : registerPressure.split(",");
         try {
-            return emitLIR0(backend, graph, stub, registerConfig, lirSuites, compilationResult, allocationRestrictedTo);
+            return emitLIR0(backend, graph, stub, registerConfig, lirSuites, allocationRestrictedTo);
         } catch (OutOfRegistersException e) {
             if (allocationRestrictedTo != null) {
                 allocationRestrictedTo = null;
-                return emitLIR0(backend, graph, stub, registerConfig, lirSuites, compilationResult, allocationRestrictedTo);
-=======
-    public static LIRGenerationResult emitLIR(Backend backend, StructuredGraph graph, Object stub, RegisterConfig registerConfig, LIRSuites lirSuites) {
-        OverrideScope overrideScope = null;
-        LIRSuites lirSuites0 = lirSuites;
-        while (true) {
-            try (OverrideScope scope = overrideScope) {
-                return emitLIR0(backend, graph, stub, registerConfig, lirSuites0);
-            } catch (BailoutAndRestartBackendException e) {
-                if (BailoutAndRestartBackendException.Options.LIRUnlockBackendRestart.getValue() && e.shouldRestart()) {
-                    overrideScope = e.getOverrideScope();
-                    lirSuites0 = e.updateLIRSuites(lirSuites);
-                    if (lirSuites0 != null) {
-                        continue;
-                    }
-                }
-                /* If the restart fails we convert the exception into a "hard" failure */
-                throw new GraalError(e);
->>>>>>> beb0da8e
+                return emitLIR0(backend, graph, stub, registerConfig, lirSuites, allocationRestrictedTo);
             }
             /* If the re-execution fails we convert the exception into a "hard" failure */
             throw new GraalError(e);
@@ -280,12 +260,8 @@
     }
 
     @SuppressWarnings("try")
-<<<<<<< HEAD
-    private static <T extends CompilationResult> LIRGenerationResult emitLIR0(Backend backend, StructuredGraph graph, Object stub, RegisterConfig registerConfig, LIRSuites lirSuites,
-                    T compilationResult, String[] allocationRestrictedTo) {
-=======
-    private static LIRGenerationResult emitLIR0(Backend backend, StructuredGraph graph, Object stub, RegisterConfig registerConfig, LIRSuites lirSuites) {
->>>>>>> beb0da8e
+    private static LIRGenerationResult emitLIR0(Backend backend, StructuredGraph graph, Object stub, RegisterConfig registerConfig, LIRSuites lirSuites,
+                    String[] allocationRestrictedTo) {
         try (Scope ds = Debug.scope("EmitLIR"); DebugCloseable a = EmitLIR.start()) {
             ScheduleResult schedule = graph.getLastSchedule();
             Block[] blocks = schedule.getCFG().getBlocks();
